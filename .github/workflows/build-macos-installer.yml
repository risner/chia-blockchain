--- conflicted
+++ resolved
@@ -151,17 +151,10 @@
       run: |
         pip3 install py3createtorrent
 
-<<<<<<< HEAD
-    - name: Create torrent
-      if: startsWith(github.ref, 'refs/tags/')
-      run: |
-        py3createtorrent -t torrent.chia.net ${{ github.workspace }}/build_scripts/final_installer/Chia-Catalina-${{ steps.version_number.outputs.CHIA_INSTALLER_VERSION }}.dmg ${{ github.workspace }}/build_scripts/final_installer/Chia-Catalina-${{ steps.version_number.outputs.CHIA_INSTALLER_VERSION }}.dmg.torrent
-=======
 #    - name: Create torrent
 #      if: startsWith(github.ref, 'refs/tags/')
 #      run: |
 #        py3createtorrent -t torrent.chia.net ${{ github.workspace }}/build_scripts/final_installer/Chia-Catalina-${{ steps.version_number.outputs.CHIA_INSTALLER_VERSION }}.dmg ${{ github.workspace }}/build_scripts/final_installer/Chia-Catalina-${{ steps.version_number.outputs.CHIA_INSTALLER_VERSION }}.dmg.torrent
->>>>>>> 5d1f7218
 
 #Temporarily disable release uploads
 #    - name: Upload Release Files
